--- conflicted
+++ resolved
@@ -35,15 +35,11 @@
     ['( $x = "foo")',           'simple string default'],
     ['( $x = "foo, bar")',      'string default with comma'],
     ["(\$x = 'foo, bar')",      'single quoted default with comma'],
-<<<<<<< HEAD
-    ['($x, $y = $x)',           'default based on other paramter'],
-=======
     ['( $x = q"foo")',          'default with q"" quoting'],
     ['( $x = q{foo})',          'default with q{} quoting', 'TODO'],
     ['( $x = q(foo))',          'default with q() quoting', 'TODO'],
     ['( $x = q,foo,)',          'default with q,, quoting', 'TODO'],
     ['($x, $y = $x)',           'default based on other paramter', 'TODO'],
->>>>>>> 532e2da1
     ['(Str :$who, Int :$age where { $_ > 0 })',
                                 'complex with constraint'],
     ['(Str $name, Bool :$excited = 0)',
@@ -52,10 +48,8 @@
 Str  $bar  = "apan"
 Int :$baz! = 42 where { $_ % 2 == 0 } where { $_ > 10 })#,
                                 'complex invocant, defaults and constraints'],
-<<<<<<< HEAD
     [q{($param1 # Foo bar
         $param2?)},             'comments in multiline'],
-=======
     ['(@x)',                    'positional array', 'TODO'],
     ['($x, @y)',                'positinal scalar and array', 'TODO'],
     ['(%x)',                    'positinal hash', 'TOOD'],
@@ -73,7 +67,6 @@
     ['({:$y, :$z, %rest}, $x)', 'hash ref unpacking combined with normal positionals', 'TODO'],
     ['({:$x, :$y, %r}, :$z)',   'hash ref unpacking combined with named', 'TODO'],
     ['(:foo({:$x, :$y, %r}))',  'named hash ref unpacking', 'TODO'],
->>>>>>> 532e2da1
 );
 
 my @invalid = (
